--- conflicted
+++ resolved
@@ -1,15 +1,3 @@
-<<<<<<< HEAD
-Object.prototype.gcd = function(a, b) {
-  while (a !== 0) {
-    var z = b % a;
-    b = a;
-    a = z;
-  }
-  return b;
-};
-
-=======
->>>>>>> 8e26b53d
 String.prototype.toAspectRatio = function() {
   var p = this.split(':');
   if (p.length !== 2) {
