
exports = module.exports = function Extensions(command) {

  command.prototype.ffmpegPath = process.env.FFMPEG_PATH || 'ffmpeg';

  command.prototype.setFfmpegPath = function(path) {
    this.ffmpegPath = path;
  };

  command.prototype.determineFfmpegPath = function() {
    if (this.ffmpegPath) {
      return this.ffmpegPath;
    }
    return 'ffmpeg';
  };

  command.prototype.gcd = function(a, b) {
    if (!a && !b) {
      return 0;
    }
    while (a !== 0) {
      var z = b % a;
      b = a;
      a = z;
    }
    return b;
  };

  command.prototype.toAspectRatio = function(ar) {
    var p = ar.split(':');
    if (p.length !== 2) {
      return undefined;
    } else {
      return {
        x: parseInt(p[0], 10),
        y: parseInt(p[1], 10)
      };
    }
  };

  command.prototype.ffmpegTimemarkToSeconds = function(timemark) {
<<<<<<< HEAD
    if(typeof timemark === 'undefined') return 0;
=======
    // In case ffmpeg outputs the timemark as float
    if(timemark.indexOf(':') === -1 && timemark.indexOf('.') >= 0)
      return parseInt(timemark)
>>>>>>> 529b2a0d

    var parts = timemark.split(':');
    var secs = 0;

    // add hours
    secs += parseInt(parts[0], 10) * 3600;
    // add minutes
    secs += parseInt(parts[1], 10) * 60;

    // split sec/msec part
    var secParts = parts[2].split('.');

    // add seconds
    secs += parseInt(secParts[0], 10);

    return secs;
  };

  command.prototype.parseVersionString = function(versionstr) {
    if (typeof versionstr != 'string' || versionstr.indexOf('.') == -1) {
      return false;
    }
    var x = versionstr.split('.');
    // parse from string or default to 0 if can't parse
    var maj = parseInt(x[0], 10) || 0;
    var min = parseInt(x[1], 10) || 0;
    var pat = parseInt(x[2], 10) || 0;
    return {
      major: maj,
      minor: min,
      patch: pat
    };
  };

  command.prototype.atLeastVersion = function(actualVersion, minVersion) {
    var minimum = this.parseVersionString(minVersion);
    var running = this.parseVersionString(actualVersion);

    // if we can't even parse the version string (affects git builds for windows),
    // we simply return true and assume a current build
    if (!running)
      return true;

    if (running.major !== minimum.major) {
      return (running.major > minimum.major);
    } else {
      if (running.minor !== minimum.minor) {
        return (running.minor > minimum.minor);
      } else {
        if (running.patch !== minimum.patch) {
          return (running.patch > minimum.patch);
        } else {
          return true;
        }
      }
    }
  };
};<|MERGE_RESOLUTION|>--- conflicted
+++ resolved
@@ -39,13 +39,10 @@
   };
 
   command.prototype.ffmpegTimemarkToSeconds = function(timemark) {
-<<<<<<< HEAD
-    if(typeof timemark === 'undefined') return 0;
-=======
+
     // In case ffmpeg outputs the timemark as float
     if(timemark.indexOf(':') === -1 && timemark.indexOf('.') >= 0)
       return parseInt(timemark)
->>>>>>> 529b2a0d
 
     var parts = timemark.split(':');
     var secs = 0;
